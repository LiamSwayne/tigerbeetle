const std = @import("std");
const os = std.os;
const assert = std.debug.assert;
const Atomic = std.atomic.Value;

// When referenced from unit_test.zig, there is no vsr import module so use path.
const vsr = if (@import("root") == @This()) @import("vsr") else @import("../../../vsr.zig");

const constants = vsr.constants;
const log = std.log.scoped(.tb_client_context);

const stdx = vsr.stdx;
const Header = vsr.Header;

const IO = vsr.io.IO;
const FIFO = vsr.fifo.FIFO;
const message_pool = vsr.message_pool;

const MessagePool = message_pool.MessagePool;
const Message = MessagePool.Message;
const Packet = @import("packet.zig").Packet;
const Signal = @import("signal.zig").Signal;

const api = @import("../tb_client.zig");
const tb_status_t = api.tb_status_t;
const tb_client_t = api.tb_client_t;
const tb_completion_t = api.tb_completion_t;

pub const ContextImplementation = struct {
    completion_ctx: usize,
    submit_fn: *const fn (*ContextImplementation, *Packet) void,
    submit_sync_fn: *const fn (*ContextImplementation, *Packet) api.tb_sync_submit_result_t,
    deinit_fn: *const fn (*ContextImplementation) void,
};

pub const Error = std.mem.Allocator.Error || error{
    Unexpected,
    AddressInvalid,
    AddressLimitExceeded,
    SystemResources,
    NetworkSubsystemFailed,
};

<<<<<<< HEAD
pub const PacketAcquireStatus = enum(c_int) {
    ok = 0,
    concurrency_max_exceeded,
    shutdown,
};

var sync_mutex = std.Thread.Mutex{};
var sync_condition = std.Thread.Condition{};
var sync_result_bytes: [(1024 * 1024) - 256]u8 = undefined;
var sync_result: api.tb_sync_submit_result_t = undefined;

=======
>>>>>>> 5159e604
pub fn ContextType(
    comptime Client: type,
) type {
    return struct {
        const Context = @This();

        const allowed_operations = [_]Client.StateMachine.Operation{
            .create_accounts,
            .create_transfers,
            .lookup_accounts,
            .lookup_transfers,
            .get_account_transfers,
            .get_account_balances,
            .query_accounts,
            .query_transfers,
        };

        const StateMachine = Client.StateMachine;
        const UserData = extern struct {
            self: *Context,
            packet: *Packet,
        };

        comptime {
            assert(@sizeOf(UserData) == @sizeOf(u128));
        }

        fn operation_from_int(op: u8) ?Client.StateMachine.Operation {
            inline for (allowed_operations) |operation| {
                if (op == @intFromEnum(operation)) {
                    return operation;
                }
            }
            return null;
        }

        fn operation_event_size(op: u8) ?usize {
            inline for (allowed_operations) |operation| {
                if (op == @intFromEnum(operation)) {
                    return @sizeOf(Client.StateMachine.Event(operation));
                }
            }
            return null;
        }

        const PacketError = error{
            TooMuchData,
            ClientShutdown,
            InvalidOperation,
            InvalidDataSize,
        };

        allocator: std.mem.Allocator,
        client_id: u128,

        addresses: stdx.BoundedArray(std.net.Address, constants.replicas_max),
        io: IO,
        message_pool: MessagePool,
        client: Client,
        batch_size_limit: ?u32,

        completion_fn: tb_completion_t,
        implementation: ContextImplementation,

        signal: Signal,
        submitted: Packet.SubmissionStack,
        pending: FIFO(Packet),
        shutdown: Atomic(bool),
        thread: std.Thread,

        pub fn init(
            allocator: std.mem.Allocator,
            cluster_id: u128,
            addresses: []const u8,
            completion_ctx: usize,
            completion_fn: tb_completion_t,
        ) Error!*Context {
            var context = try allocator.create(Context);
            errdefer allocator.destroy(context);

            context.allocator = allocator;
            context.client_id = std.crypto.random.int(u128);
            assert(context.client_id != 0); // Broken CSPRNG is the likeliest explanation for zero.

            log.debug("{}: init: parsing vsr addresses: {s}", .{ context.client_id, addresses });
            context.addresses = .{};
            const addresses_parsed = vsr.parse_addresses(
                addresses,
                context.addresses.unused_capacity_slice(),
            ) catch |err| return switch (err) {
                error.AddressLimitExceeded => error.AddressLimitExceeded,
                error.AddressHasMoreThanOneColon,
                error.AddressHasTrailingComma,
                error.AddressInvalid,
                error.PortInvalid,
                error.PortOverflow,
                => error.AddressInvalid,
            };
            assert(addresses_parsed.len > 0);
            assert(addresses_parsed.len <= constants.replicas_max);
            context.addresses.resize(addresses_parsed.len) catch unreachable;

            log.debug("{}: init: initializing IO", .{context.client_id});
            context.io = IO.init(32, 0) catch |err| {
                log.err("{}: failed to initialize IO: {s}", .{
                    context.client_id,
                    @errorName(err),
                });
                return switch (err) {
                    error.ProcessFdQuotaExceeded => error.SystemResources,
                    error.Unexpected => error.Unexpected,
                    else => unreachable,
                };
            };
            errdefer context.io.deinit();

            log.debug("{}: init: initializing MessagePool", .{context.client_id});
            context.message_pool = try MessagePool.init(allocator, .client);
            errdefer context.message_pool.deinit(context.allocator);

            log.debug("{}: init: initializing client (cluster_id={x:0>32}, addresses={any})", .{
                context.client_id,
                cluster_id,
                context.addresses.const_slice(),
            });
            context.client = try Client.init(
                allocator,
                .{
                    .id = context.client_id,
                    .cluster = cluster_id,
                    .replica_count = context.addresses.count_as(u8),
                    .message_pool = &context.message_pool,
                    .message_bus_options = .{
                        .configuration = context.addresses.const_slice(),
                        .io = &context.io,
                    },
                },
            );
            errdefer context.client.deinit(context.allocator);

            if (completion_fn == null) {
                context.completion_fn = struct {
                    fn completion_fn_sync(_: usize, _: tb_client_t, _: *Packet, bytes: ?[*]const u8, len: u32) callconv(.C) void {
                        std.log.info("Inside sync completion handler - response len: {}", .{len});
                        std.log.info("bytes: {any}", .{bytes.?[0..len]});
                        sync_mutex.lock();
                        stdx.copy_disjoint(.exact, u8, sync_result_bytes[0..len], bytes.?[0..len]);
                        sync_result = .{
                            .result_len = len,
                            .result_ptr = &sync_result_bytes,
                        };
                        sync_mutex.unlock();
                        sync_condition.signal();
                    }
                }.completion_fn_sync;
            } else {
                context.completion_fn = completion_fn;
            }

            context.implementation = .{
                .completion_ctx = completion_ctx,
                .submit_fn = Context.on_submit,
                .submit_sync_fn = Context.on_submit_sync,
                .deinit_fn = Context.on_deinit,
            };

            context.submitted = .{};
            context.shutdown = Atomic(bool).init(false);
            context.pending = .{ .name = null };

            log.debug("{}: init: initializing signal", .{context.client_id});
            try context.signal.init(&context.io, Context.on_signal);
            errdefer context.signal.deinit();

            context.batch_size_limit = null;
            context.client.register(client_register_callback, @intFromPtr(context));

            log.debug("{}: init: spawning thread", .{context.client_id});
            context.thread = std.Thread.spawn(.{}, Context.run, .{context}) catch |err| {
                log.err("{}: failed to spawn thread: {s}", .{
                    context.client_id,
                    @errorName(err),
                });
                return switch (err) {
                    error.Unexpected => error.Unexpected,
                    error.OutOfMemory => error.OutOfMemory,
                    error.SystemResources,
                    error.ThreadQuotaExceeded,
                    error.LockedMemoryLimitExceeded,
                    => error.SystemResources,
                };
            };

            return context;
        }

        pub fn deinit(self: *Context) void {
            // Only one thread calls deinit() and it's UB for any further Context interaction.
            const already_shutdown = self.shutdown.swap(true, .release);
            assert(!already_shutdown);

            // Wake up the run() thread for it to observe shutdown=true, cancel inflight/pending
            // packets, and finish running.
            self.signal.notify();
            self.thread.join();

            self.signal.deinit();
            self.client.deinit(self.allocator);
            self.message_pool.deinit(self.allocator);
            self.io.deinit();

            self.allocator.destroy(self);
        }

        fn client_register_callback(user_data: u128, result: *const vsr.RegisterResult) void {
            const self: *Context = @ptrFromInt(@as(usize, @intCast(user_data)));
            assert(self.batch_size_limit == null);
            assert(result.batch_size_limit > 0);
            assert(result.batch_size_limit <= constants.message_body_size_max);

            self.batch_size_limit = result.batch_size_limit;
            // Some requests may have queued up while the client was registering.
            on_signal(&self.signal);
        }

        pub fn tick(self: *Context) void {
            self.client.tick();
        }

        pub fn run(self: *Context) void {
            while (!self.shutdown.load(.acquire)) {
                self.tick();
                self.io.run_for_ns(constants.tick_ms * std.time.ns_per_ms) catch |err| {
                    log.err("{}: IO.run() failed: {s}", .{
                        self.client_id,
                        @errorName(err),
                    });
                    @panic("IO.run() failed");
                };
            }

            // Cancel the request_inflight packet if any.
            //
            // TODO: Look into completing the inflight packet with a different error than
            // `error.ClientShutdown`, allow the client user to make a more informed decision
            // e.g. retrying the inflight packet and just abandoning the ClientShutdown ones.
            if (self.client.request_inflight) |*inflight| {
                if (inflight.message.header.operation != .register) {
                    const packet = @as(UserData, @bitCast(inflight.user_data)).packet;
                    assert(packet.next == null); // Inflight packet should not be pending.
                    self.cancel(packet);
                }
            }

            // Cancel pending and submitted packets.
            while (self.pending.pop()) |packet| self.cancel(packet);
            while (self.submitted.pop()) |packet| self.cancel(packet);
        }

        fn on_signal(signal: *Signal) void {
            const self: *Context = @alignCast(@fieldParentPtr("signal", signal));

            // Don't send any requests until registration completes.
            if (self.batch_size_limit == null) {
                assert(self.client.request_inflight != null);
                assert(self.client.request_inflight.?.message.header.operation == .register);
                return;
            }

            while (self.submitted.pop()) |packet| {
                self.request(packet);
            }
        }

        fn request(self: *Context, packet: *Packet) void {
            const operation = operation_from_int(packet.operation) orelse {
                return self.on_complete(packet, error.InvalidOperation);
            };

            // Get the size of each request structure in the packet.data:
            const event_size: usize = switch (operation) {
                inline else => |operation_comptime| blk: {
                    break :blk @sizeOf(Client.StateMachine.Event(operation_comptime));
                },
            };

            // Make sure the packet.data size is correct:
            const events = @as([*]const u8, @ptrCast(packet.data))[0..packet.data_size];
            if (events.len == 0 or events.len % event_size != 0) {
                return self.on_complete(packet, error.InvalidDataSize);
            }

            // Make sure the packet.data wouldn't overflow a request, and that the corresponding
            // results won't overflow a reply.
            const events_batch_max = switch (operation) {
                .pulse => unreachable,
                inline else => |operation_comptime| StateMachine.operation_batch_max(
                    operation_comptime,
                    self.batch_size_limit.?,
                ),
            };
            if (@divExact(events.len, event_size) > events_batch_max) {
                return self.on_complete(packet, error.TooMuchData);
            } else {
                assert(events.len <= self.batch_size_limit.?);
            }

            packet.batch_next = null;
            packet.batch_tail = packet;
            packet.batch_size = packet.data_size;

            // Avoid making a packet inflight by cancelling it if the client was shutdown.
            if (self.shutdown.load(.acquire)) {
                return self.cancel(packet);
            }

            // Nothing inflight means the packet should be submitted right now.
            if (self.client.request_inflight == null) {
                return self.submit(packet);
            }

            // Otherwise, try to batch the packet with another already in self.pending.
            if (StateMachine.batch_logical_allowed.get(@enumFromInt(packet.operation))) {
                var it = self.pending.peek();
                while (it) |root| {
                    it = root.next;

                    // Check for pending packets of the same operation which can be batched.
                    if (root.operation != packet.operation) continue;

                    const merged_events = @divExact(root.batch_size + packet.data_size, event_size);
                    if (merged_events > events_batch_max) continue;

                    root.batch_size += packet.data_size;
                    root.batch_tail.?.batch_next = packet;
                    root.batch_tail = packet;
                    return;
                }
            }

            // Couldn't batch with existing packet so push to pending directly.
            packet.next = null;
            self.pending.push(packet);
        }

        fn submit(self: *Context, packet: *Packet) void {
            assert(self.client.request_inflight == null);

            // On shutdown, cancel this packet as well as any others batched onto it.
            if (self.shutdown.load(.acquire)) {
                self.cancel(packet);
                return;
            }

            const message = self.client.get_message().build(.request);
            errdefer self.client.release_message(message.base());

            const operation: StateMachine.Operation = @enumFromInt(packet.operation);
            message.header.* = .{
                .release = self.client.release,
                .client = self.client.id,
                .request = 0, // Set by client.raw_request.
                .cluster = self.client.cluster,
                .command = .request,
                .operation = vsr.Operation.from(StateMachine, operation),
                .size = @sizeOf(vsr.Header) + packet.batch_size,
            };

            // Copy all batched packet event data into the message.
            var offset: u32 = 0;
            var it: ?*Packet = packet;
            while (it) |batched| {
                it = batched.batch_next;

                const event_data = @as([*]const u8, @ptrCast(batched.data.?))[0..batched.data_size];
                stdx.copy_disjoint(.inexact, u8, message.body()[offset..], event_data);
                offset += @intCast(event_data.len);
            }

            assert(offset == packet.batch_size);
            self.client.raw_request(
                Context.on_result,
                @bitCast(UserData{
                    .self = self,
                    .packet = packet,
                }),
                message,
            );
        }

        fn on_result(
            raw_user_data: u128,
            op: StateMachine.Operation,
            reply: []u8,
        ) void {
            const user_data: UserData = @bitCast(raw_user_data);
            const self = user_data.self;
            const packet = user_data.packet;
            assert(packet.next == null); // (previously) inflight packet should not be pending.

            // Submit the next pending packet (if any) now that VSR has completed this one.
            // The submit() call may complete it inline so keep submitting until there's
            // an inflight.
            while (self.pending.pop()) |packet_next| {
                self.submit(packet_next);
                if (self.client.request_inflight != null) break;
            }

            switch (op) {
                inline else => |operation| {
                    // on_result should never be called with an operation not green-lit by request()
                    // This also guards from passing an unsupported operation into DemuxerType.
                    if (comptime operation_event_size(@intFromEnum(operation)) == null) {
                        unreachable;
                    }

                    // Demuxer expects []u8 but VSR callback provides []const u8.
                    // The bytes are known to come from a Message body that will be soon discarded
                    // therefore it's safe to @constCast and potentially modify the data in-place.
                    var demuxer = Client.DemuxerType(operation).init(@constCast(reply));

                    var it: ?*Packet = packet;
                    var event_offset: u32 = 0;
                    while (it) |batched| {
                        it = batched.batch_next;

                        const event_count = @divExact(
                            batched.data_size,
                            @sizeOf(StateMachine.Event(operation)),
                        );
                        const results = demuxer.decode(event_offset, event_count);
                        event_offset += event_count;

                        if (!StateMachine.batch_logical_allowed.get(operation)) {
                            assert(results.len == reply.len);
                        }

                        assert(batched.operation == @intFromEnum(operation));
                        self.on_complete(batched, results);
                    }
                },
            }
        }

        fn cancel(self: *Context, packet: *Packet) void {
            var it: ?*Packet = packet;
            while (it) |batched| {
                it = batched.batch_next;
                self.on_complete(batched, error.ClientShutdown);
            }
        }

        fn on_complete(
            self: *Context,
            packet: *Packet,
            result: PacketError![]const u8,
        ) void {
            const completion_ctx = self.implementation.completion_ctx;
            const tb_client = api.context_to_client(&self.implementation);
            const bytes = result catch |err| {
                packet.status = switch (err) {
                    error.TooMuchData => .too_much_data,
                    error.ClientShutdown => .client_shutdown,
                    error.InvalidOperation => .invalid_operation,
                    error.InvalidDataSize => .invalid_data_size,
                };
<<<<<<< HEAD
                return (self.completion_fn.?)(completion_ctx, tb_client, packet, null, 0);
=======
                (self.completion_fn)(completion_ctx, tb_client, packet, null, 0);
                return;
>>>>>>> 5159e604
            };

            // The packet completed normally.
            packet.status = .ok;
            (self.completion_fn.?)(completion_ctx, tb_client, packet, bytes.ptr, @intCast(bytes.len));
        }

        inline fn get_context(implementation: *ContextImplementation) *Context {
            return @alignCast(@fieldParentPtr("implementation", implementation));
        }

        fn on_submit(implementation: *ContextImplementation, packet: *Packet) void {
            const self = get_context(implementation);

            const already_shutdown = self.shutdown.load(.acquire);
            assert(!already_shutdown);

            self.submitted.push(packet);
            self.signal.notify();
        }

        fn on_submit_sync(implementation: *ContextImplementation, packet: *Packet) api.tb_sync_submit_result_t {
            std.log.info("on_submit_sync: calling on_submit and locking mutex", .{});
            on_submit(implementation, packet);

            sync_mutex.lock();
            defer sync_mutex.unlock();
            sync_condition.wait(&sync_mutex);

            std.log.info("on_submit_sync: condition unlocked", .{});
            return sync_result;
        }

        fn on_deinit(implementation: *ContextImplementation) void {
            const self = get_context(implementation);
            self.deinit();
        }
    };
}<|MERGE_RESOLUTION|>--- conflicted
+++ resolved
@@ -41,20 +41,11 @@
     NetworkSubsystemFailed,
 };
 
-<<<<<<< HEAD
-pub const PacketAcquireStatus = enum(c_int) {
-    ok = 0,
-    concurrency_max_exceeded,
-    shutdown,
-};
-
 var sync_mutex = std.Thread.Mutex{};
 var sync_condition = std.Thread.Condition{};
 var sync_result_bytes: [(1024 * 1024) - 256]u8 = undefined;
 var sync_result: api.tb_sync_submit_result_t = undefined;
 
-=======
->>>>>>> 5159e604
 pub fn ContextType(
     comptime Client: type,
 ) type {
@@ -521,12 +512,7 @@
                     error.InvalidOperation => .invalid_operation,
                     error.InvalidDataSize => .invalid_data_size,
                 };
-<<<<<<< HEAD
                 return (self.completion_fn.?)(completion_ctx, tb_client, packet, null, 0);
-=======
-                (self.completion_fn)(completion_ctx, tb_client, packet, null, 0);
-                return;
->>>>>>> 5159e604
             };
 
             // The packet completed normally.
