#!/usr/bin/env bash
set -eEuo pipefail

# Number of replicas to benchmark
REPLICAS=${REPLICAS:-0}

# Install Zig if it does not already exist:
if [ ! -d "zig" ]; then
    scripts/install_zig.sh
fi

PORT=3001
if command -v python &> /dev/null; then
    PORT=$(python -c 'import socket; s=socket.socket(); s.bind(("", 0)); print(s.getsockname()[1]); s.close()')
elif command -v python3 &> /dev/null; then
    PORT=$(python3 -c 'import socket; s=socket.socket(); s.bind(("", 0)); print(s.getsockname()[1]); s.close()')
fi

COLOR_RED='\033[1;31m'
COLOR_END='\033[0m'

# Determine the appropriate target flag (to support macos Ventura)
if [ "$(uname)" = "Linux" ]; then
    ZIG_TARGET="-Dtarget=native-linux"
else
    ZIG_TARGET="-Dtarget=native-macos"
fi

# shellcheck disable=SC2086
<<<<<<< HEAD
zig/zig build install -Doptimize=Debug -Dconfig=production $ZIG_TARGET
=======
zig/zig build install -Drelease -Dconfig=production $ZIG_TARGET
>>>>>>> e62bb1d0

function onerror {
    if [ "$?" == "0" ]; then
        rm benchmark.log
    else
        echo -e "${COLOR_RED}"
        echo "Error running benchmark, here are more details (from benchmark.log):"
        echo -e "${COLOR_END}"
        cat benchmark.log
    fi

    for I in $REPLICAS
    do
        echo "Stopping replica $I..."
    done
    kill %1
}
trap onerror EXIT

for I in $REPLICAS
do
    echo "Formatting replica $I..."

    # Be careful to use a benchmark-specific filename so that we don't erase a real data file:
    FILE="./0_${I}.tigerbeetle.benchmark"
    if [ -f "$FILE" ]; then
        rm "$FILE"
    fi

    ./tigerbeetle format --cluster=0 --replica="$I" --replica-count=1 "$FILE" > benchmark.log
done

for I in $REPLICAS
do
    echo "Starting replica $I..."
    FILE="./0_${I}.tigerbeetle.benchmark"
    ./tigerbeetle start "--addresses=${PORT}" "$FILE" >> benchmark.log &
done

echo ""
echo "Benchmarking..."
# shellcheck disable=SC2086
<<<<<<< HEAD
zig/zig build benchmark -Doptimize=Debug -Dconfig=production $ZIG_TARGET -- --addresses="${PORT}" "$@"
=======
zig/zig build benchmark -Drelease -Dconfig=production $ZIG_TARGET -- --addresses="${PORT}" "$@"
>>>>>>> e62bb1d0
echo ""

for I in $REPLICAS
do
    FILE="./0_${I}.tigerbeetle.benchmark"
    if [ -f "$FILE" ]; then
        rm "$FILE"
    fi
done<|MERGE_RESOLUTION|>--- conflicted
+++ resolved
@@ -27,11 +27,7 @@
 fi
 
 # shellcheck disable=SC2086
-<<<<<<< HEAD
-zig/zig build install -Doptimize=Debug -Dconfig=production $ZIG_TARGET
-=======
-zig/zig build install -Drelease -Dconfig=production $ZIG_TARGET
->>>>>>> e62bb1d0
+zig/zig build install -Dconfig=production $ZIG_TARGET
 
 function onerror {
     if [ "$?" == "0" ]; then
@@ -61,24 +57,20 @@
         rm "$FILE"
     fi
 
-    ./tigerbeetle format --cluster=0 --replica="$I" --replica-count=1 "$FILE" > benchmark.log
+    ./tigerbeetle format --cluster=0 --replica="$I" --replica-count=1 "$FILE" > benchmark.log 2>&1
 done
 
 for I in $REPLICAS
 do
     echo "Starting replica $I..."
     FILE="./0_${I}.tigerbeetle.benchmark"
-    ./tigerbeetle start "--addresses=${PORT}" "$FILE" >> benchmark.log &
+    ./tigerbeetle start "--addresses=${PORT}" "$FILE" >> benchmark.log 2>&1 &
 done
 
 echo ""
 echo "Benchmarking..."
 # shellcheck disable=SC2086
-<<<<<<< HEAD
-zig/zig build benchmark -Doptimize=Debug -Dconfig=production $ZIG_TARGET -- --addresses="${PORT}" "$@"
-=======
-zig/zig build benchmark -Drelease -Dconfig=production $ZIG_TARGET -- --addresses="${PORT}" "$@"
->>>>>>> e62bb1d0
+zig/zig build benchmark -Dconfig=production $ZIG_TARGET -- --addresses="${PORT}" "$@"
 echo ""
 
 for I in $REPLICAS
