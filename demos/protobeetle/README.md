# ProtoBeetle
ProtoBeetle is a performance sketch of the design components of TigerBeetle.

## Benchmark
This will:

* Install and build dependencies.
* Pre-allocate a contiguous 256 MB journal file.
* Create a million transfers for the benchmark.
* Run the benchmark!

```shell
git clone https://github.com/coilhq/tigerbeetle.git
<<<<<<< HEAD
cd tiger-beetle/proto-beetle
=======
cd tiger-beetle/demos/protobeetle
>>>>>>> cef31e2c
npm install
dd < /dev/zero bs=1048576 count=256 > journal
scripts/create-transfers
node server

# In another tab:
<<<<<<< HEAD
cd tigerbeetle/demos/protobeetle
=======
cd tiger-beetle/demos/protobeetle
>>>>>>> cef31e2c
time node stress
```

## Mojaloop
For integration with Mojaloop, we also created `fast-ml-api-adapter.js` to
transform individual Mojaloop HTTP transfer requests into batches and ship these
to ProtoBeetle across the network using `client.js`.<|MERGE_RESOLUTION|>--- conflicted
+++ resolved
@@ -11,22 +11,14 @@
 
 ```shell
 git clone https://github.com/coilhq/tigerbeetle.git
-<<<<<<< HEAD
-cd tiger-beetle/proto-beetle
-=======
 cd tiger-beetle/demos/protobeetle
->>>>>>> cef31e2c
 npm install
 dd < /dev/zero bs=1048576 count=256 > journal
 scripts/create-transfers
 node server
 
 # In another tab:
-<<<<<<< HEAD
-cd tigerbeetle/demos/protobeetle
-=======
 cd tiger-beetle/demos/protobeetle
->>>>>>> cef31e2c
 time node stress
 ```
 
